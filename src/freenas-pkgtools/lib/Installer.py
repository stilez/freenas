import os
import sys
import errno
import subprocess
import stat
import json
import tarfile
import hashlib

import getopt

# And now freenas modules
import Exceptions
import Manifest
import Package
import Configuration

debug = 0
verbose = False

class InstallerConfigurationException(Exception):
    pass

class InstallerPackageNotFoundException(Exception):
    pass

class InstallerInsufficientSpaceException(Exception):
    pass

class InstallerUnknownFileTypeException(Exception):
    pass

class InstallerUnknownDeltaStyleException(Exception):
    pass

# A list of architectures we consider valid.
        
pkg_valid_archs = [ "freebsd:9:x86:64", "freebsd:10:x86:64" ]
# Some constants for the manifest JSON.
# The ones we care about (for now) are
# the package name, version, set of files, set
# of directories, prefix, architecture, and
# installation scripts.

PKG_NAME_KEY = "name"
PKG_VERSION_KEY = "version"
PKG_SCRIPTS_KEY = "scripts"
PKG_FILES_KEY = "files"
PKG_DIRECTORIES_KEY = "directories"
PKG_DIRS_KEY = "dirs"
PKG_REMOVED_FILES_KEY = "removed-files"
PKG_REMOVED_DIRS_KEY = "removed-directories"
PKG_PREFIX_KEY = "prefix"
PKG_ARCH_KEY = "arch"
PKG_DELTA_KEY = "delta-version"

PKG_DELTA_VERSION_KEY = PKG_VERSION_KEY
PKG_DELTA_STYLE_KEY = "style"

PKG_MANIFEST_NAME = "+MANIFEST"

# These are the keys for the scripts
PKG_SCRIPTS = [ "pre-install", "install", "post-install",
                "pre-deinstall", "deinstall", "post-deinstall",
                "pre-upgrade", "upgrade", "post-upgrade",
                "pre-delta", "post-delta"
            ]
        
def enum(**enums):
    return type('Enum', (), enums)

PKG_SCRIPT_TYPES = enum(PKG_SCRIPT_PRE_DEINSTALL = "pre-deinstall",
                        PKG_SCRIPT_DEINSTALL = "deinstall",
                        PKG_SCRIPT_POST_DEINSTALL = "post-deinstall",
                        PKG_SCRIPT_PRE_INSTALL = "pre-install",
                        PKG_SCRIPT_INSTALL = "install",
                        PKG_SCRIPT_POST_INSTALL = "post-install",
                        PKG_SCRIPT_PRE_UPGRADE = "pre-upgrade",
                        PKG_SCRIPT_UPGRADE = "upgrade",
                        PKG_SCRIPT_POST_UPGRADE = "post-upgrade",
                        PKG_SCRIPT_PRE_DELTA = "pre-delta",
                        PKG_SCRIPT_POST_DELTA = "post-delta",
                    )

SCRIPT_INSTALL = [ ["pre_install"],
                   ["install", "PRE-INSTALL"],
                   ["post_install"],
                   ["install", "POST-INSTALL"],
                   ]
SCRIPT_UPGRADE = [ ["pre_upgrade"],
                   ["upgrade", "PRE-UPGRADE"],
                   ["post_upgrade"],
                   ["upgrade", "POST-UPGRADE"],
                   ]

"""
This is how installs should be done, according to the pkgng wiki:
                        
Installing a package with pkgng
                        
        execute pre_install script if any exists
        execute install script with PRE-INSTALL argument
        extract files directly to the right place
        extract directories directly to the right place
        execute post_install script if any exists
        execute install script with POST-INSTALL arguments
    
Deinstalling a package with pkgng
        
        execute pre_deinstall script if any exists
        execute deinstall script with DEINSTALL argument
        removes files
        execute post_deinstall script if any exists
        execute install script with POST-DEINSTALL arguments
        extract directories

Upgrading a package with pkgng

A package can be in version 1: not upgrade aware, or in version 2: upgrade aware.
If both the installed package and the new package are upgrade aware:

        execute pre_upgrade script from the old package
        execute upgrade script with PRE-UPGRADE argument from the old package
        remove files from the old package
        remove directories from the old package
        extract files and directories from the new package
        execute post_upgrade script from the new package
        execute upgrade script with POST-UPGRADE argument from the new package
        
otherwise if falls back to the dumb way:

        deinstall the old package
        install the new one
                        
SEF:  This would require keeping old manifest file around.
Also, I don't think removing the files works too well with us.  Certainly
can't remove the directories from the base-os package!  I also do not see how
it works in the pkgng code.
"""
#
# Remove a file.  This will first try to do an
# unlink, then try to change flags if there are
# permission problems.  (Think, schg)
def RemoveFile(path):
    global debug
    try:
        os.lchflags(path, 0)
    except os.error as e:
        pass
    try:
        os.unlink(path)
    except  os.error as e:
        if e[0] == errno.ENOENT:
            return True
        else:
            if debug: print >> sys.stderr, "RemoveFile(%s):  errno = %d" % (path, e[0])
            return False
    return True

# Like the above, but for a directory.
def RemoveDirectory(path):
    st = None
    try:
        st = os.lstat(path)
    except os.error as e:
        return False
    try:
        os.lchflags(path, 0)
    except os.error as e:
        pass
    try:
        os.rmdir(path)
    except os.error as e:
        if st.st_flags:
            try:
                os.lchflags(path, st.st_flags)
            except os.error as e:
                pass
        return False
    return True

def MakeDirs(dir):
    try:
        os.makedirs(dir, 0755)
    except:
        pass
    return

def SetPosix(path, meta):
    amroot = os.geteuid() == 0
    try:
        os.lchown(path, meta[TAR_UID_KEY], meta[TAR_GID_KEY])
    except os.error as e:
        # If we're not root, we can't do the chown
        if e[0] != errno.EPERM and amroot:
            raise e
    os.lchmod(path, meta[TAR_MODE_KEY])
    if meta[TAR_FLAGS_KEY] != 0:
        try:
            os.lchflags(path, meta[TAR_FLAGS_KEY])
        except os.error as e:
            # If we're not root, we can't do some of this, either
            if e[0] != errno.EPERM and amroot:
                raise e

def EntryInDictionary(name, mDict, prefix):
    if (name in mDict):  return True
    if prefix is not None:
        if (prefix + name in mDict):
            return True
        if (prefix + name).startswith("/") == False:
            if "/" + prefix + name in mDict:
                return True
    return False

# Constants used for tar meta dictionaries.
TAR_UID_KEY = "uid"
TAR_GID_KEY = "gid"
TAR_MODE_KEY = "mode"
TAR_FLAGS_KEY = "flags"
# This will be file, dir, slink, link; anything else will throw an exception
TAR_TYPE_KEY = "type"

def GetTarMeta(ti):
    global debug, verbose
    ext_keys = {
        "nodump" : stat.UF_NODUMP,
        "sappnd" : stat.SF_APPEND,
        "schg" : stat.SF_IMMUTABLE,
        "sunlnk" : stat.SF_NOUNLINK,
        "uchg" : stat.UF_IMMUTABLE,
        }
    rv = {}
    rv[TAR_UID_KEY] = ti.uid
    rv[TAR_GID_KEY] = ti.gid
    rv[TAR_MODE_KEY] = stat.S_IMODE(int(ti.mode))
    rv[TAR_FLAGS_KEY] = 0
    if ti.isfile():
        rv[TAR_TYPE_KEY] = "file"
    elif ti.isdir():
        rv[TAR_TYPE_KEY] = "dir"
    elif ti.issym():
        rv[TAR_TYPE_KEY] = "slink"
    elif ti.islnk():
        rv[TAR_TYPE_KEY] = "link"
    else:
        raise InstallerUnknownFileTypeException("Unknown tarinfo type %s" % ti.type)

    # This appears to be how libarchive (and hence tarfile)
    # handles BSD flags.  Such a pain.
    if ti.pax_headers is not None:
        flags = 0
        if "SCHILY.fflags" in ti.pax_headers:
            for k in ti.pax_headers["SCHILY.fflags"].split(","):
                if debug > 1: print >> sys.stderr, "flag %s" % k
                if k in ext_keys:
                    flags |= ext_keys[k]
            if debug > 1: print >> sys.stderr, "flags was %s, value = %o" % (ti.pax_headers["SCHILY.fflags"], flags)
        rv[TAR_FLAGS_KEY] = flags
    return rv


def RunPkgScript(scripts, type, root = None, **kwargs):
    # This makes my head hurt
    if scripts is None:
        return
#    print >> sys.stderr, "scripts = %s" % (scripts.keys())
    if type not in scripts:
        if verbose or debug:  print >> sys.stderr, "No %s script to run" % type
        return
    
    scriptName = "/%d-%s" % (os.getpid(), type)
    scriptPath = "%s%s" % ("/tmp" if root is None else root, scriptName)
    with open(scriptPath, "w") as f:
        f.write(scripts[type])
    args = ["sh", "-x", scriptName]
    if "SCRIPT_ARG" in kwargs and kwargs["SCRIPT_ARG"] is not None:
        args.append(kwargs["SCRIPT_ARG"])
        
    print "script (chroot to %s):  %s\n-----------" % ("/" if root is None else root, args)
    print "%s\n--------------" % scripts[type]
    if os.geteuid() != 0 and root is not None:
        print >> sys.stderr, "Installation root is set, and process is not root.  Cannot run script %s" % type
        #return
    else:
        pid = os.fork()
        if pid == 0:
            # Child
            os.chroot(root)
            if "PKG_PREFIX" in kwargs and kwargs["PKG_PREFIX"] is not None:
                os.environ["PKG_PREFIX"] = kwargs["PKG_PREFIX"]
            os.execv("/bin/sh", args)
            sys.exit(1)
        elif pid != -1:
            # Parent
            (tpid, status) = os.wait()
            if tpid != pid:
                print >> sys.stderr, "What?  I waited for process %d and I got %d instead!" % (pid, tpid)
            if status != 0:
                print >> sys.stderr, "Sub procss exited with status %#x" % status
        else:
            print >> sys.stderr, "Huh?  Got -1 from os.fork and no exception?"

    os.unlink("%s%s" % ("/tmp" if root is None else root, scriptName))
        
    return

# This function does the bulk of the work for installation.
# It is given a tarfile object, an entry object into it, a
# root directory, and an optional prefix and hash.

def ExtractEntry(tf, entry, root, prefix = None, mFileHash = None):
    # This bit of code tries to turn the
    # mixture of root, prefix, and pathname into something
    # we can both manipulate, and something we can put into
    # the database.
    # The database should have absolute paths, with no duplicate
    # slashes and whatnot.  manifest paths come in one of two
    # formats, generally:  beginning with "./", or beginning with "/"
    # So those are the two we look for.
    # We also check for root and prefix ending in "/", but the root
    # checking is just for prettiness while debugging.
    global debug, verbose

    fileName = entry.name
    if fileName.startswith("./"):
        fileName = fileName[2:]
    if fileName.startswith("/") or prefix is None:
        pass
    else:
        fileName = "%s%s%s" % (prefix, "" if prefix.endswith("/") or entry.name.startswith("/") else "/", fileName)
    full_path = "%s%s%s" % (root, "" if root.endswith("/") or fileName.startswith("/") else "/", fileName)
            
#    print >> sys.stderr, "ExtractEntry:  full_path = %s, root = %s, prefix = %s, mFileHash = %s" % (
#        full_path, root,
#        prefix if prefix is not None else "<none>",
#        mFileHash if mFileHash is not None else "-")
#    return

    # After that, we've got a full_path, and so we get the directory it's in,
    # and the name of the file.
    dirname = os.path.dirname(full_path)
    fname = os.path.basename(full_path)
    # Debugging stuff
    if debug > 0 or verbose: print "%s:  will be extracted as %s" % (entry.name, full_path)
    if debug > 2: print >> sys.stderr, "entry = %s" % (entry)
        
    # Get the metainformation from the TarInfo entry.  This is complicated
    # because of how flags are done.  Note that we don't bother with time
    # information.
    meta = GetTarMeta(entry)
    
    # Make sure the directory we're creating in exists.
    # We don't bother with ownership/mode of the intermediate paths,
    # because either it will exist already, or will be part of the
    # manifest, in which case posix information will be set.  (We
    # do use a creation mask of 0755.)
    if not os.path.isdir(dirname):
        MakeDirs(dirname)
    type = None
    hash = ""
    
    # Process the entry.  We look for a file, directory,
    # symlink, or hard link.
    if entry.isfile():
        fileData = tf.extractfile(entry)
        # Is this a problem?  Keeping the file in memory?
        # Note that we write the file out later, so this allows
        # us to not worry about the buffer.
        buffer = fileData.read()
        hash = hashlib.sha256(buffer).hexdigest()
        # PKGNG sets hash to "-" if it's not computed.
        if mFileHash != "-":
            if hash != mFileHash:
                print >> sys.stderr, "%s hash does not match manifest" % entry.name
        type = "file"
        # First we try to create teh file.
        # If that doesn't work, we try to create a
        # new file (how would this get cleaned up?),
        # and then rename it in place.
        # We remove any flags on it -- if there are
        # supposed to be any, SetPosix() will get them.
        # (We hope.)
        try:
            os.lchflags(full_path, 0)
        except:
            pass
        newfile = None
        try:
            f = open(full_path, "w")
        except:
            newfile = full_path + ".new"
            f = open(newfile, "w")
        f.write(buffer)
        f.close()
        if newfile is not None:
            try:
                os.rename(newfile, full_path)
            except:
                os.rename(full_path, "%s.old" % full_path)
                os.rename(newfile, full_path)
        SetPosix(full_path, meta)
    elif entry.isdir():
        # If the directory already exists, we don't care.
        try:
            os.mkdir(full_path)
        except os.error as e:
            if e[0] != errno.EEXIST:
                raise e
        SetPosix(full_path, meta)
        
        type = "dir"
        hash = ""
    elif entry.issym():
        if mFileHash != "-":
            # pkgng now does checksums of symlinks.
            # But they remove the leading / for the target,
            # so we have to do the same.
            if entry.linkname.startswith("/"):
                hash = hashlib.sha256(entry.linkname[1:]).hexdigest()
            else:
                hash = hashlib.sha256(entry.linkname).hexdigest()
            if hash != mFileHash:
                print >> sys.stderr, "%s hash does not match manifest" % entry.name
        # Try to remove the symlink first.
        # Then create the new one.
        try:
            os.unlink(full_path)
        except os.error as e:
            if e[0] != errno.ENOENT:
                print >> sys.stderr, "Couldn't unlink %s: %s" % (full_path, e[0])
                raise e
        os.symlink(entry.linkname, full_path)
        SetPosix(full_path, meta)
        type = "slink"
        hash = ""
    elif entry.islnk():
#        print >> sys.stderr, "%s is a hard link to %s" % (entry.name, entry.linkname)
        source_file = root + "/" + entry.linkname
        try:
            st = os.lstat(source_file)
            os.lchflags(source_file, 0)
            try:
                os.lchflags(full_path, 0)
                os.unlink(full_path)
            except:
                pass
            os.link(source_file, full_path)
            if st.st_flags != 0:
                os.lchflags(source_file, st.st_flags)
        
        except os.error as e:
            print >> sys.stderr, "Could not link %s to %s: %s" % (source_file, full_path, str(e))
            sys.exit(1)
        # Except on mac os, hard links are always files.
        type = "file"
        # Cheating a bit:  we'll use the same hash for the hard-link file that's in the pkgng manifest.
        hash = mFileHash
            
    if type is not None:
        return (fileName,
                type,
                hash,
                meta[TAR_UID_KEY],
                meta[TAR_GID_KEY],
                meta[TAR_FLAGS_KEY],
                meta[TAR_MODE_KEY])
    else:
        return None

def install_path(pkgfile, dest):
    try:
        f = open(pkgfile, "r")
    except Exception as err:
        print >> sys.stderr, "Cannot open package file %s: %s" % (pkgfile, str(err))
        return False
    else:
        return install_file(f, dest)
            
def install_file(pkgfile, dest):
    global debug, verbose, dryrun
    prefix = None
    # We explicitly want to use the pkgdb from the destination
    pkgdb = Configuration.PackageDB(dest)
    amroot = (os.geteuid() == 0)
    pkgScripts = None
    upgrade_aware = False

    try:
        t = tarfile.open(fileobj = pkgfile)
    except Exception as err:
        print >> sys.stderr, "Could not open package file %s: %s" % (pkgfile.name, str(err))
        return False

    member = None
    mjson = None
    # Skip past entries with '#', except for
    # the manifest file
    for member in t:
        if not member.name.startswith("+"): break
        if member.name == PKG_MANIFEST_NAME:
            manifest = t.extractfile(member)
            mjson = json.load(manifest)
            manifest.close()

    # All packages must have a +MANIFEST file.
    # (We don't support +COMPACT_MANIFEST, at least not yet)
    if mjson is None:
        print >> sys.stderr, "Could not find manifest in package file %s" % pkgfile.name
        return False
    
    # Check the architecture
    if PKG_ARCH_KEY in mjson:
        if not (mjson[PKG_ARCH_KEY] in pkg_valid_archs):
            print >> sys.stderr, "Architecture %s is not valid" % mjson[PKG_ARCH_KEY]
            return False

    if PKG_PREFIX_KEY in mjson:
        prefix = mjson[PKG_PREFIX_KEY]
        if verbose or debug: print >> sys.stderr, "prefix = %s" % prefix
    
    # See above for how scripts are handled.  It's a mess.
    if PKG_SCRIPTS_KEY in mjson:
        pkgScripts = mjson[PKG_SCRIPTS_KEY]
    else:
        pkgScripts = {}

    # At this point, the tar file is at the first non-+-named files.
    
    pkgName = mjson[PKG_NAME_KEY]
    pkgVersion = mjson[PKG_VERSION_KEY]
    pkgDeletedFiles = []
    pkgDeletedDirs = []
    if PKG_DELTA_KEY in mjson:
        pkgDeltaDict = mjson[PKG_DELTA_KEY]
        # This will throw an exception if it's not there,
        # but that's okay -- it needs to be.
        # See diff_packages (should they coordinate?).
        if pkgDeltaDict[PKG_DELTA_STYLE_KEY] != "file":
            raise InstallerUnknownDeltaStyleException

        pkgDeltaVersion = pkgDeltaDict[PKG_DELTA_VERSION_KEY]

        if PKG_REMOVED_FILES_KEY in mjson: pkgDeletedFiles = mjson[PKG_REMOVED_FILES_KEY]
        if PKG_REMOVED_DIRS_KEY in mjson: pkgDeletedDirs = mjson[PKG_REMOVED_DIRS_KEY]
        if verbose or debug:  print >> sys.stderr, "Deleted files = %s, deleted dirs = %s" % (pkgDeletedFiles, pkgDeletedDirs)
        
    else:
        pkgDeltaVersion = None
            
    mfiles = mjson[PKG_FILES_KEY]
    mdirs = {}
    if PKG_DIRECTORIES_KEY in mjson:
        mdirs.update(mjson[PKG_DIRECTORIES_KEY])
    if PKG_DIRS_KEY in mjson:
        mdirs.update(mjson[PKG_DIRS_KEY])
    
    print "%s-%s" % (pkgName, pkgVersion)
    if debug > 1:  print >> sys.stderr, "installation target = %s" % dest
        
    # Note that none of this is at all atomic.
    # To fix that, I should go to a persistent sqlite connection,
    # and use a transaction.
    old_pkg = pkgdb.FindPackage(pkgName)
    # Should DB be updated before or after installation?
    if old_pkg is not None:
        old_scripts = pkgdb.FindScriptForPackage(pkgName)

        # pkgScripts is never None, but it may be empty
        if old_scripts is not None:
            upgrade_aware = ((PKG_SCRIPT_TYPES.PKG_SCRIPT_PRE_UPGRADE in old_scripts) or \
                            (PKG_SCRIPT_TYPES.PKG_SCRIPT_UPGRADE in old_scripts) or \
                            (PKG_SCRIPT_TYPES.PKG_SCRIPT_POST_UPGRADE in old_scripts)) and \
                ((PKG_SCRIPT_TYPES.PKG_SCRIPT_PRE_UPGRADE in pkgScripts) or \
                 (PKG_SCRIPT_TYPES.PKG_SCRIPT_UPGRADE in pkgScripts) or \
                 (PKG_SCRIPT_TYPES.PKG_SCRIPT_POST_UPGRADE in pkgScripts))

        print "upgrade_aware = %s" % upgrade_aware
        # First thing we do, if we're upgrade-aware, is to run the
        # upgrade scripts from the old version.
        if upgrade_aware:
            RunPkgScript(old_scripts, PKG_SCRIPT_TYPES.PKG_SCRIPT_PRE_UPGRADE, dest, PKG_PREFIX=prefix)
            RunPkgScript(old_scripts, PKG_SCRIPT_TYPES.PKG_SCRIPT_UPGRADE, dest, PKG_PREFIX=prefix,
                         SCRIPT_ARG="PRE-UPGRADE")

        # If the new version is a delta package, we do things differently
        if pkgDeltaVersion is not None:
            if old_pkg[pkgName] != pkgDeltaVersion:
                print >> sys.stderr, "Delta package %s->%s cannot upgrade current version %s" % (
                    pkgDeltaVersion, pkgVersion, old_pkg[pkgName])
                return False
            # Next step for a delta package is to remove any removed files and directories.
            # This is done in both the database and the filesystem.
            # If we can't remove a directory due to ENOTEMPTY, we don't care.
            for file in pkgDeletedFiles:
                if verbose or debug:  print >> sys.stderr, "Deleting file %s" % file
                full_path = dest + "/" + file
                if RemoveFile(full_path) == False:
                    if debug:  print >> sys.stderr, "Could not remove file %s" % file
                    # Ignor error for now
                pkgdb.RemoveFileEntry(file)
            # Now we try to delete the directories.
            for dir in pkgDeletedDirs:
                if verbose or debug:  print >> sys.stderr, "Attempting to remove directory %s" % dir
                full_path = dest + "/" + dir
                RemoveDirectory(full_path)
                pkgdb.RemoveFileEntry(dir)
            # Later on, when the package is upgraded, the scripts in the database are deleted.
            # So we don't have to do that now.
        else:
            if not upgrade_aware:
                RunPkgScript(old_scripts, PKG_SCRIPT_TYPES.PKG_SCRIPT_PRE_DEINSTALL, dest, PKG_PREFIX=prefix)
                RunPkgScript(old_scripts, PKG_SCRIPT_TYPES.PKG_SCRIPT_DEINSTALL, dest, PKG_PREFIX=prefix,
                             SCRIPT_ARG="DEINSTALL")

            if pkgdb.RemovePackageFiles(pkgName) == False:
                print >> sys.stderr, "Could not remove files from package %s" % pkgName
                return False

            if pkgdb.RemovePackageDirectories(pkgName) == False:
                print >> sys.stderr, "Could not remove directories from package %s" % pkgName
                return False
            if pkgdb.RemovePackageScripts(pkgName) == False:
                print >> sys.stderr, "Could not remove scripts for package %s" % pkgName
                return False

            if pkgdb.RemovePackage(pkgName) == False:
                print >> sys.stderr, "Could not remove package %s from database" % pkgName
                return False

            if not upgrade_aware:
                RunPkgScript(old_scripts, PKG_SCRIPT_TYPES.PKG_SCRIPT_POST_DEINSTALL, dest, PKG_PREFIX=prefix)
                RunPkgScript(old_scripts, PKG_SCRIPT_TYPES.PKG_SCRIPT_INSTALL, dest, PKG_PREFIX=prefix,
                             SCRIPT_ARG="POST-DEINSTALL")


    if pkgDeltaVersion is not None:
        if pkgdb.UpdatePackage(pkgName, pkgDeltaVersion, pkgVersion, pkgScripts) == False:
            print >> sys.stderr, "Could not update package from %s to %s in database" % (pkgDeltaVersion, pkgVersion)
            return False
        print "Updated package %s from %s to %s in database" % (pkgName, pkgDeltaVersion, pkgVersion)
    elif pkgdb.AddPackage(pkgName, pkgVersion, pkgScripts) == False:
        print >> sys.stderr, "Could not add package %s to database" % pkgName
        return False

    # Is this correct behaviour for delta packages?
    if upgrade_aware == False:
        RunPkgScript(pkgScripts, PKG_SCRIPT_TYPES.PKG_SCRIPT_PRE_INSTALL,
                     dest, PKG_PREFIX=prefix)
        RunPkgScript(pkgScripts, PKG_SCRIPT_TYPES.PKG_SCRIPT_INSTALL,
                     dest, PKG_PREFIX=prefix, SCRIPT_ARG="PRE-INSTALL")
            
    # Go through the tarfile, looking for entries in the manifest list.
    pkgFiles = []
    while member is not None:
        # To figure out the hash, we need to look
        # at <file>, <prefix + file>, and both of those
        # with and without a leading "/".  (Why?  Because
        # the manifest may have relative or absolute paths,
        # and tar may remove a leading slash to make us secure.)
        # We also have to look in the directories hash
        mFileHash = "-"
        if member.name in mfiles:
            mFileHash = mfiles[member.name]
        elif prefix + member.name in mfiles:
            mFileHash = mfiles[prefix + member.name]
        elif (prefix + member.name).startswith("/") == False:
            if "/" + prefix + member.name in mfiles:
                mFileHash = mfiles["/" + prefix + member.name]
        else:
            # If it's not in the manifest, then ignore it
            # It may be a directory, however, so let's check
            if EntryInDictionary(member.name, mdirs, prefix) == False:
                continue
        if pkgDeltaVersion is not None:
            if verbose or debug: print >> sys.stderr, "Extracting %s from delta package" % member.name
        list = ExtractEntry(t, member, dest, prefix, mFileHash)
        if list is not None:
            pkgFiles.append((pkgName,) + list)
    
#        print "prefix = %s, member = %s, hash = %s" % (prefix, member.name, mFileHash)
        member = t.next()
    
    if len(pkgFiles) > 0:
        pkgdb.AddFilesBulk(pkgFiles)
        
    if upgrade_aware:
        RunPkgScript(pkgScripts, PKG_SCRIPT_TYPES.PKG_SCRIPT_POST_UPGRADE, dest, PKG_PREFIX=prefix)
        RunPkgScript(pkgScripts, PKG_SCRIPT_TYPES.PKG_SCRIPT_UPGRADE, dest, PKG_PREFIX=prefix, SCRIPT_ARG="POST-UPGRADE")
    else:
        RunPkgScript(pkgScripts, PKG_SCRIPT_TYPES.PKG_SCRIPT_POST_INSTALL, dest, PKG_PREFIX=prefix)
        RunPkgScript(pkgScripts, PKG_SCRIPT_TYPES.PKG_SCRIPT_INSTALL, dest, PKG_PREFIX=prefix, SCRIPT_ARG="POST-INSTALL")
    return True

class Installer(object):
    _root = ""
    _conf = None
    _manifest = None
    _packages = []

    def __init__(self, config = None, manifest = None, root = None):
        self._conf = config
        self._manifest = manifest
        if root is not None: self._root = root

        if self._conf is None:
            # Get the system configuration
            self._conf = Configuration.Configuration()
        if self._manifest is None:
            self._manifest = self._conf.SystemManifest()
        if self._manifest is None:
            raise InstallerConfigurationException("No manifest file")
        return

    def SetDebug(self, level):
        global debug
        debug = level
        return

    def SetVerbose(self, b):
        global verbose
        verbose = b
        return

    def GetPackages(self, pkgList=None, handler=None):
        # Load the packages in pkgList.  If pkgList is not
        # given, it loads the packages in the manifest.
        # This should change.
        self._packages = []
        if pkgList is None:
            pkgList = self._manifest.Packages()
        for i, pkg in enumerate(pkgList):
            if handler is not None:
                get_file_handler = handler(index=i + 1, pkg=pkg, pkgList=pkgList)
            else:
                get_file_handler = None
            pkgFile = self._conf.FindPackageFile(pkg, handler=get_file_handler)
            if pkgFile is None:
                raise InstallerPackageNotFoundException("%s-%s" % (pkg.Name(), pkg.Version()))
            self._packages.append({ pkg.Name() : pkgFile})
        # At this point, self._packages has all of the packages we want to install,
        # ready for installation
        return True

    def InstallPackages(self, progressFunc=None, handler=None):
        for pkg in self._packages:
            for pkgname in pkg:
                if verbose or debug:  print >> sys.stderr, "Installing package %s" % pkg
<<<<<<< HEAD
                if install_file(pkg[pkgname], self._root) is False:
                    print >> sys.stderr, "Unable to install package %s" % pkgname
                    return False
        return True
=======
                if handler is not None:
                    handler(pkgname)
                install_file(pkg[pkgname], self._root)
        return
>>>>>>> 35ac0f2a


<|MERGE_RESOLUTION|>--- conflicted
+++ resolved
@@ -746,16 +746,11 @@
         for pkg in self._packages:
             for pkgname in pkg:
                 if verbose or debug:  print >> sys.stderr, "Installing package %s" % pkg
-<<<<<<< HEAD
+                if handler is not None:
+                    handler(pkgname)
                 if install_file(pkg[pkgname], self._root) is False:
                     print >> sys.stderr, "Unable to install package %s" % pkgname
                     return False
         return True
-=======
-                if handler is not None:
-                    handler(pkgname)
-                install_file(pkg[pkgname], self._root)
-        return
->>>>>>> 35ac0f2a
-
-
+
+
