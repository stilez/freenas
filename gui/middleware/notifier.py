--- conflicted
+++ resolved
@@ -3865,93 +3865,7 @@
             AES.MODE_CTR,
             counter=Counter.new(64, prefix=nonce),
         )
-<<<<<<< HEAD
-        return cipher.decrypt(encrypted).decode('utf8').rstrip(PWENC_PADDING)
-
-    def _bootenv_partition(self, devname):
-        commands = []
-        commands.append("gpart create -s gpt -f active /dev/%s" % (devname, ))
-        boottype = self.get_boot_pool_boottype()
-        if boottype != 'EFI':
-            commands.append("gpart add -t bios-boot -i 1 -s 512k %s" % devname)
-            commands.append("gpart set -a active %s" % devname)
-        else:
-            commands.append("gpart add -t efi -i 1 -s 100m %s" % devname)
-            commands.append("newfs_msdos -F 16 /dev/%sp1" % devname)
-            commands.append("gpart set -a lenovofix %s" % devname)
-        commands.append("gpart add -t freebsd-zfs -i 2 -a 4k %s" % devname)
-        for command in commands:
-            proc = self._pipeopen(command)
-            proc.wait()
-            if proc.returncode != 0:
-                raise MiddlewareError('Unable to GPT format the disk "%s"' % devname)
-        return boottype
-
-    def _bootenv_install_loader(self, boottype, devname):
-        if boottype == 'EFI':
-            self._system("mount -t msdosfs /dev/%sp1 /boot/efi" % devname)
-            self._system("cp /boot/boot1.efi /boot/efi/efi/boot/BOOTx64.efi")
-            self._pipeopen("umount /boot/efi").communicate()
-        else:
-            self._system("gpart bootcode -b /boot/pmbr -p /boot/gptzfsboot -i 1 /dev/%sp1" % devname)
-
-    def bootenv_attach_disk(self, label, devname):
-        """Attach a new disk to the pool"""
-        self._system("dd if=/dev/zero of=/dev/%s bs=1m count=32" % (devname, ))
-        try:
-            p1 = self._pipeopen("diskinfo %s" % (devname, ))
-            size = int(int(re.sub(r'\s+', ' ', p1.communicate()[0]).split()[2]) / (1024))
-        except:
-            log.error("Unable to determine size of %s", devname)
-        else:
-            # HACK: force the wipe at the end of the disk to always succeed. This # is a lame workaround.
-            self._system("dd if=/dev/zero of=/dev/%s bs=1m oseek=%s" % (
-                devname,
-                int(size / 1024) - 32,
-            ))
-
-        boottype = self._bootenv_partition(devname)
-
-        proc = self._pipeopen('/sbin/zpool attach freenas-boot %s %sp2' % (label, devname))
-        err = proc.communicate()[1]
-        if proc.returncode != 0:
-            raise MiddlewareError('Failed to attach disk: %s' % err)
-
-        time.sleep(10)
-        self._bootenv_install_loader(boottype, devname)
-
-        return True
-
-    def bootenv_replace_disk(self, label, devname):
-        """Attach a new disk to the pool"""
-
-        self._system("dd if=/dev/zero of=/dev/%s bs=1m count=32" % (devname, ))
-        try:
-            p1 = self._pipeopen("diskinfo %s" % (devname, ))
-            size = int(int(re.sub(r'\s+', ' ', p1.communicate()[0]).split()[2]) / (1024))
-        except:
-            log.error("Unable to determine size of %s", devname)
-        else:
-            # HACK: force the wipe at the end of the disk to always succeed. This # is a lame workaround.
-            self._system("dd if=/dev/zero of=/dev/%s bs=1m oseek=%s" % (
-                devname,
-                int(size / 1024) - 32,
-            ))
-
-        boottype = self._bootenv_partition(devname)
-
-        proc = self._pipeopen('/sbin/zpool replace freenas-boot %s %sp2' % (label, devname))
-        err = proc.communicate()[1]
-        if proc.returncode != 0:
-            raise MiddlewareError('Failed to attach disk: %s' % err)
-
-        time.sleep(10)
-        self._bootenv_install_loader(boottype, devname)
-
-        return True
-=======
         return cipher.decrypt(encrypted).rstrip(PWENC_PADDING).decode('utf8')
->>>>>>> f4bd7013
 
     def iscsi_connected_targets(self):
         '''
